--- conflicted
+++ resolved
@@ -95,11 +95,7 @@
 author: Kyle Mathews
 ---
 
-<<<<<<< HEAD
-A treatsie on the efficacy of bezoar for treating agricultural pesticide poisoning.
-=======
 A treatise on the efficacy of bezoar for treating agricultural pesticide poisoning.
->>>>>>> 0649a0e8
 ```
 
 author.yaml
