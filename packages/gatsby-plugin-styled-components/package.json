--- conflicted
+++ resolved
@@ -1,11 +1,7 @@
 {
   "name": "gatsby-plugin-styled-components",
   "description": "Gatsby plugin to add support for styled components",
-<<<<<<< HEAD
-  "version": "2.0.0-alpha.1",
-=======
-  "version": "2.0.3",
->>>>>>> dc4c9a4a
+  "version": "2.0.0",
   "author": "Guten Ye <ywzhaifei@gmail.com>",
   "dependencies": {
     "babel-runtime": "^6.26.0"
