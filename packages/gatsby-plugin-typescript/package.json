--- conflicted
+++ resolved
@@ -1,12 +1,7 @@
 {
   "name": "gatsby-plugin-typescript",
-<<<<<<< HEAD
   "description": "Adds TypeScript support to Gatsby",
   "version": "1.4.17-3",
-=======
-  "description": "Adds TypeScript support for Gatsby layouts and pages.",
-  "version": "1.4.20",
->>>>>>> f7ed4a13
   "author": "Kyle Mathews <mathews.kyle@gmail.com>",
   "bugs": {
     "url": "https://github.com/gatsbyjs/gatsby/issues"
