import React from "react"
import PropTypes from "prop-types"

// Handle legacy names for image queries.
const convertProps = props => {
  let convertedProps = { ...props }
  if (convertedProps.resolutions) {
    convertedProps.fixed = convertedProps.resolutions
    delete convertedProps.resolutions
  }
  if (convertedProps.sizes) {
    convertedProps.fluid = convertedProps.sizes
    delete convertedProps.sizes
  }

  return convertedProps
}

// Cache if we've seen an image before so we don't both with
// lazy-loading & fading in on subsequent mounts.
const imageCache = {}
const inImageCache = props => {
  const convertedProps = convertProps(props)
  // Find src
  const src = convertedProps.fluid
    ? convertedProps.fluid.src
    : convertedProps.fixed.src

  if (imageCache[src]) {
    return true
  } else {
    imageCache[src] = true
    return false
  }
}

let io
const listeners = []

function getIO() {
  if (
    typeof io === `undefined` &&
    typeof window !== `undefined` &&
    window.IntersectionObserver
  ) {
    io = new window.IntersectionObserver(
      entries => {
        entries.forEach(entry => {
          listeners.forEach(l => {
            if (l[0] === entry.target) {
              // Edge doesn't currently support isIntersecting, so also test for an intersectionRatio > 0
              if (entry.isIntersecting || entry.intersectionRatio > 0) {
                io.unobserve(l[0])
                l[1]()
              }
            }
          })
        })
      },
      { rootMargin: `200px` }
    )
  }

  return io
}

const listenToIntersections = (el, cb) => {
  getIO().observe(el)
  listeners.push([el, cb])
}

let isWebpSupportedCache = null
const isWebpSupported = () => {
  if (isWebpSupportedCache !== null) {
    return isWebpSupportedCache
  }

  const elem =
    typeof window !== `undefined` ? window.document.createElement(`canvas`) : {}
  if (elem.getContext && elem.getContext(`2d`)) {
    isWebpSupportedCache =
      elem.toDataURL(`image/webp`).indexOf(`data:image/webp`) === 0
  } else {
    isWebpSupportedCache = false
  }

  return isWebpSupportedCache
}

const noscriptImg = props => {
  // Check if prop exists before adding each attribute to the string output below to prevent
  // HTML validation issues caused by empty values like width="" and height=""
  const src = props.src ? `src="${props.src}" ` : `src="" ` // required attribute
  const srcSet = props.srcSet ? `srcset="${props.srcSet}" ` : ``
  const sizes = props.sizes ? `sizes="${props.sizes}" ` : ``
  const title = props.title ? `title="${props.title}" ` : ``
  const alt = props.alt ? `alt="${props.alt}" ` : `alt="" ` // required attribute
  const width = props.width ? `width="${props.width}" ` : ``
  const height = props.height ? `height="${props.height}" ` : ``
  const opacity = props.opacity ? props.opacity : `1`
  const transitionDelay = props.transitionDelay ? props.transitionDelay : `0.5s`

  return `<img ${width}${height}${src}${srcSet}${alt}${title}${sizes}style="position:absolute;top:0;left:0;transition:opacity 0.5s;transition-delay:${transitionDelay};opacity:${opacity};width:100%;height:100%;object-fit:cover;object-position:center"/>`
}

const Img = props => {
  const { style, onLoad, ...otherProps } = props
  return (
    <img
      {...otherProps}
      onLoad={onLoad}
      style={{
        position: `absolute`,
        top: 0,
        left: 0,
        transition: `opacity 0.5s`,
        width: `100%`,
        height: `100%`,
        objectFit: `cover`,
        objectPosition: `center`,
        ...style,
      }}
    />
  )
}

Img.propTypes = {
  style: PropTypes.object,
  onLoad: PropTypes.func,
}

class Image extends React.Component {
  constructor(props) {
    super(props)

    // If this browser doesn't support the IntersectionObserver API
    // we default to start downloading the image right away.
    let isVisible = true
    let imgLoaded = true
    let IOSupported = false

    // If this image has already been loaded before then we can assume it's
    // already in the browser cache so it's cheap to just show directly.
    const seenBefore = inImageCache(props)

    if (
      !seenBefore &&
      typeof window !== `undefined` &&
      window.IntersectionObserver
    ) {
      isVisible = false
      imgLoaded = false
      IOSupported = true
    }

    // Always don't render image while server rendering
    if (typeof window === `undefined`) {
      isVisible = false
      imgLoaded = false
    }

    this.state = {
      isVisible,
      imgLoaded,
      IOSupported,
    }

    this.handleRef = this.handleRef.bind(this)
  }

  handleRef(ref) {
    if (this.state.IOSupported && ref) {
      listenToIntersections(ref, () => {
        this.setState({ isVisible: true, imgLoaded: false })
      })
    }
  }

  render() {
    const {
      title,
      alt,
      className,
      outerWrapperClassName,
      style = {},
      imgStyle = {},
<<<<<<< HEAD
      fluid,
      fixed,
=======
      placeholderStyle = {},
      sizes,
      resolutions,
>>>>>>> 1d9a99b7
      backgroundColor,
      Tag,
    } = convertProps(this.props)

    let bgColor
    if (typeof backgroundColor === `boolean`) {
      bgColor = `lightgray`
    } else {
      bgColor = backgroundColor
    }

    const imagePlaceholderStyle = {
      opacity: this.state.imgLoaded ? 0 : 1,
      transitionDelay: `0.25s`,
      ...imgStyle,
      ...placeholderStyle,
    }

    const imageStyle = {
      opacity: this.state.imgLoaded || this.props.fadeIn === false ? 1 : 0,
      ...imgStyle,
    }

    if (fluid) {
      const image = fluid

      // Use webp by default if browser supports it
      if (image.srcWebp && image.srcSetWebp && isWebpSupported()) {
        image.src = image.srcWebp
        image.srcSet = image.srcSetWebp
      }

      // The outer div is necessary to reset the z-index to 0.
      return (
        <Tag
          className={`${
            outerWrapperClassName ? outerWrapperClassName : ``
          } gatsby-image-outer-wrapper`}
          style={{
            // Let users set component to be absolutely positioned.
            position: style.position === `absolute` ? `initial` : `relative`,
          }}
        >
          <Tag
            className={`${className ? className : ``} gatsby-image-wrapper`}
            style={{
              position: `relative`,
              overflow: `hidden`,
              ...style,
            }}
            ref={this.handleRef}
          >
            {/* Preserve the aspect ratio. */}
            <Tag
              style={{
                width: `100%`,
                paddingBottom: `${100 / image.aspectRatio}%`,
              }}
            />

            {/* Show the blury base64 image. */}
            {image.base64 && (
              <Img
                alt={alt}
                title={title}
                src={image.base64}
                style={imagePlaceholderStyle}
              />
            )}

            {/* Show the traced SVG image. */}
            {image.tracedSVG && (
              <Img
                alt={alt}
                title={title}
                src={image.tracedSVG}
                style={imagePlaceholderStyle}
              />
            )}

            {/* Show a solid background color. */}
            {bgColor && (
              <Tag
                title={title}
                style={{
                  backgroundColor: bgColor,
                  position: `absolute`,
                  top: 0,
                  bottom: 0,
                  opacity: !this.state.imgLoaded ? 1 : 0,
                  transitionDelay: `0.35s`,
                  right: 0,
                  left: 0,
                }}
              />
            )}

            {/* Once the image is visible (or the browser doesn't support IntersectionObserver), start downloading the image */}
            {this.state.isVisible && (
              <Img
                alt={alt}
                title={title}
                srcSet={image.srcSet}
                src={image.src}
                sizes={image.sizes}
                style={imageStyle}
                onLoad={() => {
                  this.state.IOSupported && this.setState({ imgLoaded: true })
                  this.props.onLoad && this.props.onLoad()
                }}
              />
            )}

            {/* Show the original image during server-side rendering if JavaScript is disabled */}
            <noscript
              dangerouslySetInnerHTML={{
                __html: noscriptImg({ alt, title, ...image }),
              }}
            />
          </Tag>
        </Tag>
      )
    }

    if (fixed) {
      const image = fixed
      const divStyle = {
        position: `relative`,
        overflow: `hidden`,
        display: `inline-block`,
        width: image.width,
        height: image.height,
        ...style,
      }

      if (style.display === `inherit`) {
        delete divStyle.display
      }

      // Use webp by default if browser supports it
      if (image.srcWebp && image.srcSetWebp && isWebpSupported()) {
        image.src = image.srcWebp
        image.srcSet = image.srcSetWebp
      }

      // The outer div is necessary to reset the z-index to 0.
      return (
        <Tag
          className={`${
            outerWrapperClassName ? outerWrapperClassName : ``
          } gatsby-image-outer-wrapper`}
          style={{
            // Let users set component to be absolutely positioned.
            position: style.position === `absolute` ? `initial` : `relative`,
          }}
        >
          <Tag
            className={`${className ? className : ``} gatsby-image-wrapper`}
            style={divStyle}
            ref={this.handleRef}
          >
            {/* Show the blury base64 image. */}
            {image.base64 && (
              <Img
                alt={alt}
                title={title}
                src={image.base64}
                style={imagePlaceholderStyle}
              />
            )}

            {/* Show the traced SVG image. */}
            {image.tracedSVG && (
              <Img
                alt={alt}
                title={title}
                src={image.tracedSVG}
                style={imagePlaceholderStyle}
              />
            )}

            {/* Show a solid background color. */}
            {bgColor && (
              <Tag
                title={title}
                style={{
                  backgroundColor: bgColor,
                  width: image.width,
                  opacity: !this.state.imgLoaded ? 1 : 0,
                  transitionDelay: `0.25s`,
                  height: image.height,
                }}
              />
            )}

            {/* Once the image is visible, start downloading the image */}
            {this.state.isVisible && (
              <Img
                alt={alt}
                title={title}
                width={image.width}
                height={image.height}
                srcSet={image.srcSet}
                src={image.src}
                style={imageStyle}
                onLoad={() => {
                  this.setState({ imgLoaded: true })
                  this.props.onLoad && this.props.onLoad()
                }}
              />
            )}

            {/* Show the original image during server-side rendering if JavaScript is disabled */}
            <noscript
              dangerouslySetInnerHTML={{
                __html: noscriptImg({
                  alt,
                  title,
                  width: image.width,
                  height: image.height,
                  ...image,
                }),
              }}
            />
          </Tag>
        </Tag>
      )
    }

    return null
  }
}

Image.defaultProps = {
  fadeIn: true,
  alt: ``,
  Tag: `div`,
}

const fixedObject = PropTypes.shape({
  width: PropTypes.number.isRequired,
  height: PropTypes.number.isRequired,
  src: PropTypes.string.isRequired,
  srcSet: PropTypes.string.isRequired,
  base64: PropTypes.string,
  tracedSVG: PropTypes.string,
  srcWebp: PropTypes.string,
  srcSetWebp: PropTypes.string,
})

const fluidObject = PropTypes.shape({
  aspectRatio: PropTypes.number.isRequired,
  src: PropTypes.string.isRequired,
  srcSet: PropTypes.string.isRequired,
  sizes: PropTypes.string.isRequired,
  base64: PropTypes.string,
  tracedSVG: PropTypes.string,
  srcWebp: PropTypes.string,
  srcSetWebp: PropTypes.string,
})

Image.propTypes = {
  resolutions: fixedObject,
  sizes: fluidObject,
  fixed: fixedObject,
  fluid: fluidObject,
  fadeIn: PropTypes.bool,
  title: PropTypes.string,
  alt: PropTypes.string,
  className: PropTypes.oneOfType([PropTypes.string, PropTypes.object]), // Support Glamor's css prop.
  outerWrapperClassName: PropTypes.oneOfType([
    PropTypes.string,
    PropTypes.object,
  ]),
  style: PropTypes.object,
  imgStyle: PropTypes.object,
  placeholderStyle: PropTypes.object,
  position: PropTypes.string,
  backgroundColor: PropTypes.oneOfType([PropTypes.string, PropTypes.bool]),
  onLoad: PropTypes.func,
  Tag: PropTypes.string,
}

export default Image<|MERGE_RESOLUTION|>--- conflicted
+++ resolved
@@ -184,14 +184,9 @@
       outerWrapperClassName,
       style = {},
       imgStyle = {},
-<<<<<<< HEAD
+      placeholderStyle = {},
       fluid,
       fixed,
-=======
-      placeholderStyle = {},
-      sizes,
-      resolutions,
->>>>>>> 1d9a99b7
       backgroundColor,
       Tag,
     } = convertProps(this.props)
